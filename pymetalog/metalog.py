--- conflicted
+++ resolved
@@ -4,14 +4,13 @@
 from .a_vector import a_vector_OLS_and_LP
 
 
-<<<<<<< HEAD
-class metalog(object):
+class metalog():
     """
     Main class in pymetalog package.
     The pymetalog package is a python implementation of Tom Keelin's metalog distributions.
 
     The metalog distributions are a family of continuous univariate
-    probability distributions that are convenient derivation of equations that appropriately
+    probability distributions that are convenient derivations of equations that appropriately
     characterize the probability density (PDF), cumulative (CDF) or quantile distribution functions.
 
     They can be used in most any situation in which CDF data is known and a flexible,
@@ -33,6 +32,8 @@
         step_len (:obj: `float`): Float bin width used to estimate the metalog fit.
         probs (:obj: `numpy.ndarray`): Input array of probabilities associated with the data values in `x`.
         fit_method (:obj: `str`): String type of metalog fit method ('any' | 'OLS' | 'LP' | 'MLE').
+        penalty (:obj:`str`, optional): Used to specify the norm used in the regularization.
+        alpha (:obj:`float`, optional): Regularization term to add to OLS fit.
 
         output_dict (:obj:`dict` with keys ['params', 'dataValues', 'Y', 'A', 'M', 'Validation']).
             - output_dict['params'] (:obj:`dict`):
@@ -87,11 +88,7 @@
         append_zvector(`bounds`, `boundedness`) -> df_x: (:obj:`pandas.DataFrame` with columns ['x','probs','z'] of type numeric)
         
     """
-    def __init__(self, x, bounds=[0,1], boundedness='u', term_limit=13, term_lower_bound=2, step_len=.01, probs=None, fit_method='any'):
-=======
-class metalog():
     def __init__(self, x, bounds=[0,1], boundedness='u', term_limit=13, term_lower_bound=2, step_len=.01, probs=None, fit_method='any', penalty=None, alpha=0.):
->>>>>>> d0d11589
         """Fits a metalog distribution using the input array `x`.
 
         Args:
@@ -144,7 +141,7 @@
                 - should be set in conjunction with `alpha` parameter
                 - Default: None
 
-            alpha (:obj:`float`, optional): Regularization term to add to OLS fit
+            alpha (:obj:`float`, optional): Regularization term to add to OLS fit.
                 - strictly >= 0.
                 - should be set in conjunction with `penalty` parameter
                 - Default: 0. (no regularization, OLS)
